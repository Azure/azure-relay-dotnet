--- conflicted
+++ resolved
@@ -140,55 +140,5 @@
             public TimeSpan Delay { get; set; }
         }
 #endif // DEBUG
-<<<<<<< HEAD
-
-        /// <summary>
-        /// Does some custom serialization to avoid having "Key": and "Value": entries for every single Http Header in the resulting JSON
-        /// </summary>
-#if NET45
-        [Serializable]
-#endif
-        class WebHeaderCollectionSerializer
-#if NET45
-            : ISerializable
-#endif
-        {
-            public WebHeaderCollectionSerializer(WebHeaderCollection webHeaderCollection)
-            {
-                this.WebHeaderCollection = webHeaderCollection;
-            }
-
-#if NET45
-            protected WebHeaderCollectionSerializer(SerializationInfo info, StreamingContext context)
-            {
-                this.WebHeaderCollection = new WebHeaderCollection();
-
-                // We don't know the names of all the HTTP headers so we simply enumerate whatever was serialized.
-                foreach (var item in info)
-                {
-                    var name = item.Name;
-                    var value = item.Value != null ? item.Value.ToString() : string.Empty;
-                    this.WebHeaderCollection[name] = value;
-                }
-            }
-#endif
-
-            internal WebHeaderCollection WebHeaderCollection
-            {
-                get; private set;
-            }
-
-#if NET45
-            void ISerializable.GetObjectData(SerializationInfo info, StreamingContext context)
-            {
-                foreach (string key in this.WebHeaderCollection.AllKeys)
-                {
-                    info.AddValue(key, this.WebHeaderCollection[key]);
-                }
-            }
-#endif
-        }
-=======
->>>>>>> 8ae54aed
     }
 }